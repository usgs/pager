--- conflicted
+++ resolved
@@ -500,17 +500,7 @@
 
     def __renderComments(self,pager):
         #<structcomment>Overall, the population in this region...</structcomment>
-<<<<<<< HEAD
-        struct_tag = etree.SubElement(pager,'structcomment',text=self._pagerdict['comments']['struct_comment'])
-        #<alertcomment></alertcomment>
-        alert_tag = etree.SubElement(pager,'alertcomment',text=self._pagerdict['comments']['historical_comment'])
-        # <impact_comment>Green alert for shaking-related fatalities and economic losses.  There is a low likelihood of casualties and damage.#	</impact_comment>
-        text = self._pagerdict['comments']['impact1'] + '#' + self._pagerdict['comments']['impact2']
-        impact_tag = etree.SubElement(pager,'impact_comment',text=text)
-        #<secondary_effects>Earthquakes in this region...</secondary_effects>
-        secondary_tag = etree.SubElement(pager,'secondary_effects',
-                                         text=self._pagerdict['comments']['secondary_comment'])
-=======
+
         struct_tag = etree.SubElement(pager,'structcomment')
         struct_tag.text = self._pagerdict['comments']['struct_comment']
 
@@ -522,7 +512,7 @@
 
         secondary_tag = etree.SubElement(pager,'secondary_effects')
         secondary_tag.text = self._pagerdict['comments']['secondary_comment']
->>>>>>> 24bff38c
+
         return pager
 
     def __renderHistory(self,pager):
